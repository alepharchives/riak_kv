-module(get_fsm_qc).

-ifdef(EQC).

-include_lib("eqc/include/eqc.hrl").
-include_lib("eunit/include/eunit.hrl").
-include_lib("riak_kv_vnode.hrl").

-compile(export_all).
-define(DEFAULT_BUCKET_PROPS,
        [{allow_mult, false},
         {chash_keyfun, {riak_core_util, chash_std_keyfun}}]).
-define(QC_OUT(P),
        eqc:on_output(fun(Str, Args) -> io:format(user, Str, Args) end, P)).

%% Generators

n(Max) ->
    choose(1, Max).


all_distinct(Xs) ->
    equals(lists:sort(Xs),lists:usort(Xs)).


ring(Partitions) ->
    riak_core_ring:fresh(Partitions, node()).


merge_heads([]) ->
    [];
merge_heads([Lin|Lins]) ->
    merge_heads(Lin, merge_heads(Lins)).

merge_heads(Lin, Lins) ->
    Subsumes = fun(Lin0, Lin1) ->
            is_descendant(Lin0, Lin1) orelse
            Lin0 == Lin1
        end,
    case lists:any(fun(Lin1) -> Subsumes(Lin1, Lin) end, Lins) of
        true  -> Lins;
        false ->
            [Lin|lists:filter(fun(Lin1) -> not Subsumes(Lin, Lin1) end, Lins)]
    end.

is_descendant(Lin, Lin) ->
    false;
is_descendant(current, _) ->
    true;
is_descendant(_, ancestor) ->
    true;
is_descendant(_, _) ->
    false.

is_sibling(Lin, Lin) ->
    false;
is_sibling(Lin1, Lin2) ->
    not is_descendant(Lin1, Lin2) andalso
    not is_descendant(Lin2, Lin1).



prop_len() ->
    ?FORALL({R, Ps}, {choose(1, 10), fsm_eqc_util:partvals()},
        collect({R, length(Ps)}, true)
    ).

prop_basic_get() ->
    ?FORALL({RSeed,NQdiff,Objects,ReqId,PartVals,NodeStatus0},
            {fsm_eqc_util:largenat(),choose(0,4096),
             fsm_eqc_util:riak_objects(), noshrink(largeint()),
             fsm_eqc_util:partvals(),fsm_eqc_util:some_up_node_status(10)},
    begin
        N = length(PartVals),
        R = (RSeed rem N) + 1,
        {Q, Ring, NodeStatus} = fsm_eqc_util:mock_ring(N + NQdiff, NodeStatus0),

        ok = gen_server:call(riak_kv_vnode_master,
                         {set_data, Objects, PartVals}),

        application:set_env(riak_core,
                            default_bucket_props,
                            [{n_val, N}
                             |?DEFAULT_BUCKET_PROPS]),
    
        [{_,Object}|_] = Objects,
    
        {ok, GetPid} = riak_kv_get_fsm:start_link(ReqId,
                            riak_object:bucket(Object),
                            riak_object:key(Object),
                            R,
                            200,
                            self()),

        ok = riak_kv_test_util:wait_for_pid(GetPid),
        % Give read repairs and deletes a chance to go through
        timer:sleep(5),
        Res = fsm_eqc_util:wait_for_req_id(ReqId),
        History = get_fsm_qc_vnode_master:get_history(),
        RepairHistory = get_fsm_qc_vnode_master:get_put_history(),
        Ok         = length([ ok || {_, {ok, _}} <- History ]),
        NotFound   = length([ ok || {_, notfound} <- History ]),
        NoReply    = length([ ok || {_, timeout}  <- History ]),
        Partitions = [ P || {P, _} <- History ],
        Deleted    = [ {Lin, case riak_kv_util:obj_not_deleted(Obj) == undefined of
                                 true  -> deleted;
                                 false -> present
                             end
                       }
                        || {Lin, Obj} <- Objects ],
        H          = [ V || {_, V} <- History ],
        ExpectedN  = lists:min([N, length([xx || up <- NodeStatus])]),
        Expected   = expect(Objects, H, N, R),
        %% A perfect preference list has all owner partitions available
        DocIdx = riak_core_util:chash_key({riak_object:bucket(Object),
                                           riak_object:key(Object)}),
        Preflist = lists:sublist(riak_core_ring:preflist(DocIdx, Ring), N),
        PerfectPreflist = lists:all(fun({_Idx,Node}) -> Node =:= node() end, Preflist),
        ?WHENFAIL(
            begin
                io:format("Ring: ~p~nRepair: ~p~nHistory: ~p~n",
                          [Ring, RepairHistory, History]),
                io:format("Result: ~p~nExpected: ~p~nNode status: ~p~nDeleted objects: ~p~n",
                          [Res, Expected, NodeStatus, Deleted]),
                io:format("N: ~p~nR: ~p~nQ: ~p~n",
                          [N, R, Q]),
                io:format("H: ~p~nOk: ~p~nNotFound: ~p~nNoReply: ~p~n",
                          [H, Ok, NotFound, NoReply])
            end,
            conjunction(
                [{result, Res =:= Expected},
                 {n_value, equals(length(History), ExpectedN)},
                 {repair, check_repair(Objects, RepairHistory, History)},
                 {delete,  check_delete(Objects, RepairHistory, History, PerfectPreflist)},
                 {distinct, all_distinct(Partitions)}
                ]))
    end).


test() ->
    test(100).

test(N) ->
    quickcheck(numtests(N, ?QC_OUT(prop_basic_get()))).

do_repair(_Heads, notfound) ->
    true;
do_repair(Heads, {ok, Lineage}) ->
    lists:any(fun(Head) ->
                is_descendant(Head, Lineage) orelse
                is_sibling(Head, Lineage)
              end, Heads);
do_repair(_Heads, _V) ->
    false.

expected_repairs(H) ->
    case [ Lineage || {_, {ok, Lineage}} <- H ] of
        []   -> [];
        Lins ->
            Heads = merge_heads(Lins),
            [ Part || {Part, V} <- H,
                      do_repair(Heads, V) ]
    end.

check_repair(Objects, RepairH, H) ->
    Actual = [ Part || {Part, ?KV_PUT_REQ{}} <- RepairH ],
    Heads  = merge_heads([ Lineage || {_, {ok, Lineage}} <- H ]),
    
    AllDeleted = lists:all(fun({_, {ok, Lineage}}) ->
                                Obj1 = proplists:get_value(Lineage, Objects),
                                riak_kv_util:is_x_deleted(Obj1);
                              (_) -> true
                           end, H),
    Expected = case AllDeleted of
            false -> expected_repairs(H);
            true  -> []  %% we don't expect read repair if everyone has a tombstone
        end,

    RepairObject  = (catch build_merged_object(Heads, Objects)),
    RepairObjects = [ Obj || {_Idx, ?KV_PUT_REQ{object=Obj}} <- RepairH ],

    conjunction(
        [{puts, equals(lists:sort(Expected), lists:sort(Actual))},
         {sanity, equals(length(RepairObjects), length(Actual))},
         {right_object,
            ?WHENFAIL(io:format("RepairObject: ~p~n", [RepairObject]),
                lists:all(fun(Obj) -> Obj =:= RepairObject end,
                          RepairObjects))}
        ]).


check_delete(Objects, RepairH, H, PerfectPreflist) ->
    Deletes  = [ Part || {Part, ?KV_DELETE_REQ{}} <- RepairH ],

    %% Used to have a check for for node() - no longer easy
    %% with new core vnode code.  Not sure it is necessary.
    AllDeleted = lists:all(fun({_Idx, {ok, Lineage}}) ->
                                Obj = proplists:get_value(Lineage, Objects),
                                Rc = riak_kv_util:is_x_deleted(Obj),
                                %% io:format("AllDeleted Lineage=~p Obj=~p Rc=~p\n", [Lineage, Obj, Rc]),
                                Rc;
                              ({_Idx, notfound}) -> true;
                              ({_, error})    -> false;
                              ({_, timeout})  -> false
                           end, H),

    HasOk = lists:any(fun({_, {ok, _}}) -> true;
                         (_) -> false
                      end, H),

    Expected = case AllDeleted andalso HasOk andalso PerfectPreflist of
        true  -> [ P || {P, _} <- H ];  %% send deletes to notfound nodes as well
        false -> []
    end,
    ?WHENFAIL(io:format("Objects: ~p\nExpected: ~p\nDeletes: ~p\nAllDeleted: ~p\nHasOk: ~p\nH: ~p\n",
                        [Objects, Expected, Deletes, AllDeleted, HasOk, H]),
              equals(lists:sort(Expected), lists:sort(Deletes))).
   

build_merged_object(Heads, Objects) ->
    Lineage = fsm_eqc_util:merge(Heads),
    Object  = proplists:get_value(Lineage, Objects),
    Vclock  = vclock:merge(
                [ riak_object:vclock(proplists:get_value(Head, Objects))
                    || Head <- Heads ]),
   riak_object:set_vclock(Object, Vclock).

expect(Objects,History,N,R) ->
    case expect(History,N,R,0,0,0,[]) of
        {ok, Heads} ->
            case riak_kv_util:obj_not_deleted(build_merged_object(Heads, Objects)) of
                undefined -> {error, notfound};
                Obj       -> {ok, Obj}
            end;
        Err ->
            {error, Err}
    end.

notfound_or_error(0, Err) ->
    lists:duplicate(Err, error);
notfound_or_error(_NotFound, _Err) ->
    notfound.

expect(H, N, R, NotFounds, Oks, Errs, Heads) ->
    Pending = N - (NotFounds + Oks + Errs),
    if  Oks >= R ->                     % we made quorum
            {ok, Heads};
        (NotFounds + Errs)*2 > N orelse % basic quorum
        Pending + Oks < R ->            % no way we'll make quorum
            notfound_or_error(NotFounds, Errs);
        true ->
            case H of
                [] ->
                    timeout;
                [timeout|Rest] ->
                    expect(Rest, N, R, NotFounds, Oks, Errs, Heads);
                [notfound|Rest] ->
                    expect(Rest, N, R, NotFounds + 1, Oks, Errs, Heads);
                [error|Rest] ->
                    expect(Rest, N, R, NotFounds, Oks, Errs + 1, Heads);
                [{ok,Lineage}|Rest] ->
                    expect(Rest, N, R, NotFounds, Oks + 1, Errs,
                           merge_heads(Lineage, Heads))
            end
    end.

    
eqc_test_() ->
    {spawn,
    {timeout, 200, ?_test(
        begin
<<<<<<< HEAD
            start_mock_servers(),
            ?assert(test(50))
=======
            fsm_eqc_util:start_mock_servers(),
            ?assert(test(30))
>>>>>>> fc458029
        end)
    }}.

%% Call unused callback functions to clear them in the coverage
%% checker so the real code stands out.
coverage_test() ->
    riak_kv_test_util:call_unused_fsm_funs(riak_kv_get_fsm).
    
-endif. % EQC<|MERGE_RESOLUTION|>--- conflicted
+++ resolved
@@ -92,10 +92,13 @@
                             200,
                             self()),
 
+        process_flag(trap_exit, true),
         ok = riak_kv_test_util:wait_for_pid(GetPid),
         % Give read repairs and deletes a chance to go through
         timer:sleep(5),
-        Res = fsm_eqc_util:wait_for_req_id(ReqId),
+        Res = fsm_eqc_util:wait_for_req_id(ReqId, GetPid),
+        process_flag(trap_exit, false),
+
         History = get_fsm_qc_vnode_master:get_history(),
         RepairHistory = get_fsm_qc_vnode_master:get_put_history(),
         Ok         = length([ ok || {_, {ok, _}} <- History ]),
@@ -269,13 +272,8 @@
     {spawn,
     {timeout, 200, ?_test(
         begin
-<<<<<<< HEAD
-            start_mock_servers(),
+            fsm_eqc_util:start_mock_servers(),
             ?assert(test(50))
-=======
-            fsm_eqc_util:start_mock_servers(),
-            ?assert(test(30))
->>>>>>> fc458029
         end)
     }}.
 
